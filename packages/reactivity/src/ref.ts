import {
  type IfAny,
  hasChanged,
  isArray,
  isFunction,
  isObject,
} from '@vue/shared'
import { Dep, getDepFromReactive } from './dep'
import {
  type ShallowReactiveMarker,
  isProxy,
  isReactive,
  isReadonly,
  isShallow,
  toRaw,
  toReactive,
} from './reactive'
<<<<<<< HEAD
import type { ComputedRef } from './computed'
import { TrackOpTypes, TriggerOpTypes } from './constants'
=======
import type { ShallowReactiveMarker } from './reactive'
import { type Dep, createDep } from './dep'
import { ComputedRefImpl } from './computed'
import { getDepFromReactive } from './reactiveEffect'
import { warn } from './warning'
>>>>>>> 89de26cd

declare const RefSymbol: unique symbol
export declare const RawSymbol: unique symbol

export interface Ref<T = any> {
  value: T
  /**
   * Type differentiator only.
   * We need this to be in public d.ts but don't want it to show up in IDE
   * autocomplete, so we use a private Symbol instead.
   */
  [RefSymbol]: true
}

/**
 * Checks if a value is a ref object.
 *
 * @param r - The value to inspect.
 * @see {@link https://vuejs.org/api/reactivity-utilities.html#isref}
 */
export function isRef<T>(r: Ref<T> | unknown): r is Ref<T>
export function isRef(r: any): r is Ref {
  return r ? r.__v_isRef === true : false
}

/**
 * Takes an inner value and returns a reactive and mutable ref object, which
 * has a single property `.value` that points to the inner value.
 *
 * @param value - The object to wrap in the ref.
 * @see {@link https://vuejs.org/api/reactivity-core.html#ref}
 */
export function ref<T>(value: T): Ref<UnwrapRef<T>>
export function ref<T = any>(): Ref<T | undefined>
export function ref(value?: unknown) {
  return createRef(value, false)
}

declare const ShallowRefMarker: unique symbol

export type ShallowRef<T = any> = Ref<T> & { [ShallowRefMarker]?: true }

/**
 * Shallow version of {@link ref()}.
 *
 * @example
 * ```js
 * const state = shallowRef({ count: 1 })
 *
 * // does NOT trigger change
 * state.value.count = 2
 *
 * // does trigger change
 * state.value = { count: 2 }
 * ```
 *
 * @param value - The "inner value" for the shallow ref.
 * @see {@link https://vuejs.org/api/reactivity-advanced.html#shallowref}
 */
export function shallowRef<T>(
  value: T,
): Ref extends T
  ? T extends Ref
    ? IfAny<T, ShallowRef<T>, T>
    : ShallowRef<T>
  : ShallowRef<T>
export function shallowRef<T = any>(): ShallowRef<T | undefined>
export function shallowRef(value?: unknown) {
  return createRef(value, true)
}

function createRef(rawValue: unknown, shallow: boolean) {
  if (isRef(rawValue)) {
    return rawValue
  }
  return new RefImpl(rawValue, shallow)
}

/**
 * @internal
 */
class RefImpl<T = any> {
  _value: T
  private _rawValue: T

  dep: Dep = new Dep()

  public readonly __v_isRef = true

  constructor(
    value: T,
    public readonly __v_isShallow: boolean,
  ) {
    this._rawValue = __v_isShallow ? value : toRaw(value)
    this._value = __v_isShallow ? value : toReactive(value)
  }

  get value() {
    if (__DEV__) {
      this.dep.track({
        target: this,
        type: TrackOpTypes.GET,
        key: 'value',
      })
    } else {
      this.dep.track()
    }
    return this._value
  }

  set value(newValue) {
    const oldValue = this._rawValue
    const useDirectValue =
      this.__v_isShallow || isShallow(newValue) || isReadonly(newValue)
    newValue = useDirectValue ? newValue : toRaw(newValue)
    if (hasChanged(newValue, oldValue)) {
      this._rawValue = newValue
      this._value = useDirectValue ? newValue : toReactive(newValue)
      if (__DEV__) {
        this.dep.trigger({
          target: this,
          type: TriggerOpTypes.SET,
          key: 'value',
          newValue,
          oldValue,
        })
      } else {
        this.dep.trigger()
      }
    }
  }
}

/**
 * Force trigger effects that depends on a shallow ref. This is typically used
 * after making deep mutations to the inner value of a shallow ref.
 *
 * @example
 * ```js
 * const shallow = shallowRef({
 *   greet: 'Hello, world'
 * })
 *
 * // Logs "Hello, world" once for the first run-through
 * watchEffect(() => {
 *   console.log(shallow.value.greet)
 * })
 *
 * // This won't trigger the effect because the ref is shallow
 * shallow.value.greet = 'Hello, universe'
 *
 * // Logs "Hello, universe"
 * triggerRef(shallow)
 * ```
 *
 * @param ref - The ref whose tied effects shall be executed.
 * @see {@link https://vuejs.org/api/reactivity-advanced.html#triggerref}
 */
export function triggerRef(ref: Ref) {
  if (__DEV__) {
    ;(ref as unknown as RefImpl).dep.trigger({
      target: ref,
      type: TriggerOpTypes.SET,
      key: 'value',
      newValue: (ref as unknown as RefImpl)._value,
    })
  } else {
    ;(ref as unknown as RefImpl).dep.trigger()
  }
}

export type MaybeRef<T = any> = T | Ref<T>
export type MaybeRefOrGetter<T = any> = MaybeRef<T> | (() => T)

/**
 * Returns the inner value if the argument is a ref, otherwise return the
 * argument itself. This is a sugar function for
 * `val = isRef(val) ? val.value : val`.
 *
 * @example
 * ```js
 * function useFoo(x: number | Ref<number>) {
 *   const unwrapped = unref(x)
 *   // unwrapped is guaranteed to be number now
 * }
 * ```
 *
 * @param ref - Ref or plain value to be converted into the plain value.
 * @see {@link https://vuejs.org/api/reactivity-utilities.html#unref}
 */
export function unref<T>(ref: MaybeRef<T> | ComputedRef<T>): T {
  return isRef(ref) ? ref.value : ref
}

/**
 * Normalizes values / refs / getters to values.
 * This is similar to {@link unref()}, except that it also normalizes getters.
 * If the argument is a getter, it will be invoked and its return value will
 * be returned.
 *
 * @example
 * ```js
 * toValue(1) // 1
 * toValue(ref(1)) // 1
 * toValue(() => 1) // 1
 * ```
 *
 * @param source - A getter, an existing ref, or a non-function value.
 * @see {@link https://vuejs.org/api/reactivity-utilities.html#tovalue}
 */
export function toValue<T>(source: MaybeRefOrGetter<T> | ComputedRef<T>): T {
  return isFunction(source) ? source() : unref(source)
}

const shallowUnwrapHandlers: ProxyHandler<any> = {
  get: (target, key, receiver) => unref(Reflect.get(target, key, receiver)),
  set: (target, key, value, receiver) => {
    const oldValue = target[key]
    if (isRef(oldValue) && !isRef(value)) {
      oldValue.value = value
      return true
    } else {
      return Reflect.set(target, key, value, receiver)
    }
  },
}

/**
 * Returns a reactive proxy for the given object.
 *
 * If the object already is reactive, it's returned as-is. If not, a new
 * reactive proxy is created. Direct child properties that are refs are properly
 * handled, as well.
 *
 * @param objectWithRefs - Either an already-reactive object or a simple object
 * that contains refs.
 */
export function proxyRefs<T extends object>(
  objectWithRefs: T,
): ShallowUnwrapRef<T> {
  return isReactive(objectWithRefs)
    ? objectWithRefs
    : new Proxy(objectWithRefs, shallowUnwrapHandlers)
}

export type CustomRefFactory<T> = (
  track: () => void,
  trigger: () => void,
) => {
  get: () => T
  set: (value: T) => void
}

class CustomRefImpl<T> {
  public dep: Dep

  private readonly _get: ReturnType<CustomRefFactory<T>>['get']
  private readonly _set: ReturnType<CustomRefFactory<T>>['set']

  public readonly __v_isRef = true

  constructor(factory: CustomRefFactory<T>) {
    const dep = (this.dep = new Dep())
    const { get, set } = factory(dep.track.bind(dep), dep.trigger.bind(dep))
    this._get = get
    this._set = set
  }

  get value() {
    return this._get()
  }

  set value(newVal) {
    this._set(newVal)
  }
}

/**
 * Creates a customized ref with explicit control over its dependency tracking
 * and updates triggering.
 *
 * @param factory - The function that receives the `track` and `trigger` callbacks.
 * @see {@link https://vuejs.org/api/reactivity-advanced.html#customref}
 */
export function customRef<T>(factory: CustomRefFactory<T>): Ref<T> {
  return new CustomRefImpl(factory) as any
}

export type ToRefs<T = any> = {
  [K in keyof T]: ToRef<T[K]>
}

/**
 * Converts a reactive object to a plain object where each property of the
 * resulting object is a ref pointing to the corresponding property of the
 * original object. Each individual ref is created using {@link toRef()}.
 *
 * @param object - Reactive object to be made into an object of linked refs.
 * @see {@link https://vuejs.org/api/reactivity-utilities.html#torefs}
 */
export function toRefs<T extends object>(object: T): ToRefs<T> {
  if (__DEV__ && !isProxy(object)) {
    warn(`toRefs() expects a reactive object but received a plain one.`)
  }
  const ret: any = isArray(object) ? new Array(object.length) : {}
  for (const key in object) {
    ret[key] = propertyToRef(object, key)
  }
  return ret
}

class ObjectRefImpl<T extends object, K extends keyof T> {
  public readonly __v_isRef = true

  constructor(
    private readonly _object: T,
    private readonly _key: K,
    private readonly _defaultValue?: T[K],
  ) {}

  get value() {
    const val = this._object[this._key]
    return val === undefined ? this._defaultValue! : val
  }

  set value(newVal) {
    this._object[this._key] = newVal
  }

  get dep(): Dep | undefined {
    return getDepFromReactive(toRaw(this._object), this._key)
  }
}

class GetterRefImpl<T> {
  public readonly __v_isRef = true
  public readonly __v_isReadonly = true
  constructor(private readonly _getter: () => T) {}
  get value() {
    return this._getter()
  }
}

export type ToRef<T> = IfAny<T, Ref<T>, [T] extends [Ref] ? T : Ref<T>>

/**
 * Used to normalize values / refs / getters into refs.
 *
 * @example
 * ```js
 * // returns existing refs as-is
 * toRef(existingRef)
 *
 * // creates a ref that calls the getter on .value access
 * toRef(() => props.foo)
 *
 * // creates normal refs from non-function values
 * // equivalent to ref(1)
 * toRef(1)
 * ```
 *
 * Can also be used to create a ref for a property on a source reactive object.
 * The created ref is synced with its source property: mutating the source
 * property will update the ref, and vice-versa.
 *
 * @example
 * ```js
 * const state = reactive({
 *   foo: 1,
 *   bar: 2
 * })
 *
 * const fooRef = toRef(state, 'foo')
 *
 * // mutating the ref updates the original
 * fooRef.value++
 * console.log(state.foo) // 2
 *
 * // mutating the original also updates the ref
 * state.foo++
 * console.log(fooRef.value) // 3
 * ```
 *
 * @param source - A getter, an existing ref, a non-function value, or a
 *                 reactive object to create a property ref from.
 * @param [key] - (optional) Name of the property in the reactive object.
 * @see {@link https://vuejs.org/api/reactivity-utilities.html#toref}
 */
export function toRef<T>(
  value: T,
): T extends () => infer R
  ? Readonly<Ref<R>>
  : T extends Ref
    ? T
    : Ref<UnwrapRef<T>>
export function toRef<T extends object, K extends keyof T>(
  object: T,
  key: K,
): ToRef<T[K]>
export function toRef<T extends object, K extends keyof T>(
  object: T,
  key: K,
  defaultValue: T[K],
): ToRef<Exclude<T[K], undefined>>
export function toRef(
  source: Record<string, any> | MaybeRef,
  key?: string,
  defaultValue?: unknown,
): Ref {
  if (isRef(source)) {
    return source
  } else if (isFunction(source)) {
    return new GetterRefImpl(source) as any
  } else if (isObject(source) && arguments.length > 1) {
    return propertyToRef(source, key!, defaultValue)
  } else {
    return ref(source)
  }
}

function propertyToRef(
  source: Record<string, any>,
  key: string,
  defaultValue?: unknown,
) {
  const val = source[key]
  return isRef(val)
    ? val
    : (new ObjectRefImpl(source, key, defaultValue) as any)
}

// corner case when use narrows type
// Ex. type RelativePath = string & { __brand: unknown }
// RelativePath extends object -> true
type BaseTypes = string | number | boolean

/**
 * This is a special exported interface for other packages to declare
 * additional types that should bail out for ref unwrapping. For example
 * \@vue/runtime-dom can declare it like so in its d.ts:
 *
 * ``` ts
 * declare module '@vue/reactivity' {
 *   export interface RefUnwrapBailTypes {
 *     runtimeDOMBailTypes: Node | Window
 *   }
 * }
 * ```
 */
export interface RefUnwrapBailTypes {}

export type ShallowUnwrapRef<T> = {
  [K in keyof T]: DistrubuteRef<T[K]>
}

type DistrubuteRef<T> = T extends Ref<infer V> ? V : T

export type UnwrapRef<T> =
  T extends ShallowRef<infer V>
    ? V
    : T extends Ref<infer V>
      ? UnwrapRefSimple<V>
      : UnwrapRefSimple<T>

export type UnwrapRefSimple<T> = T extends
  | Function
  | BaseTypes
  | Ref
  | RefUnwrapBailTypes[keyof RefUnwrapBailTypes]
  | { [RawSymbol]?: true }
  ? T
  : T extends Map<infer K, infer V>
    ? Map<K, UnwrapRefSimple<V>> & UnwrapRef<Omit<T, keyof Map<any, any>>>
    : T extends WeakMap<infer K, infer V>
      ? WeakMap<K, UnwrapRefSimple<V>> &
          UnwrapRef<Omit<T, keyof WeakMap<any, any>>>
      : T extends Set<infer V>
        ? Set<UnwrapRefSimple<V>> & UnwrapRef<Omit<T, keyof Set<any>>>
        : T extends WeakSet<infer V>
          ? WeakSet<UnwrapRefSimple<V>> & UnwrapRef<Omit<T, keyof WeakSet<any>>>
          : T extends ReadonlyArray<any>
            ? { [K in keyof T]: UnwrapRefSimple<T[K]> }
            : T extends object & { [ShallowReactiveMarker]?: never }
              ? {
                  [P in keyof T]: P extends symbol ? T[P] : UnwrapRef<T[P]>
                }
              : T<|MERGE_RESOLUTION|>--- conflicted
+++ resolved
@@ -15,16 +15,9 @@
   toRaw,
   toReactive,
 } from './reactive'
-<<<<<<< HEAD
 import type { ComputedRef } from './computed'
 import { TrackOpTypes, TriggerOpTypes } from './constants'
-=======
-import type { ShallowReactiveMarker } from './reactive'
-import { type Dep, createDep } from './dep'
-import { ComputedRefImpl } from './computed'
-import { getDepFromReactive } from './reactiveEffect'
 import { warn } from './warning'
->>>>>>> 89de26cd
 
 declare const RefSymbol: unique symbol
 export declare const RawSymbol: unique symbol
